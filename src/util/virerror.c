--- conflicted
+++ resolved
@@ -135,11 +135,8 @@
               "Thread jobs",
               "Admin Interface",
               "Log Manager",
-<<<<<<< HEAD
               "Jailhouse Driver",
-=======
               "Xen XL Config",
->>>>>>> 985f01a6
     )
 
 
