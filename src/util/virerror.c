--- conflicted
+++ resolved
@@ -134,11 +134,8 @@
               "Polkit", /* 60 */
               "Thread jobs",
               "Admin Interface",
-<<<<<<< HEAD
+              "Log Manager",
               "Jailhouse Driver",
-=======
-              "Log Manager",
->>>>>>> ec93cc25
     )
 
 
